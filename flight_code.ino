#include <Arduino.h>
#include <SPI.h>
#include <SD.h>
#include <Wire.h>
#include <Adafruit_Sensor.h>
#include <Adafruit_BNO055.h>
#include <Adafruit_BMP3XX.h>
#include <ArduinoEigen.h>
#include <math.h>
#include <algorithm>

// =================== Project Declarations ===================

// ---- BNO_LUT.h content ----
const adafruit_bno055_offsets_t BNO_CALIBRATION_OFFSETS = {
  7,      // accel_offset_x
  -50,    // accel_offset_y
  -42,    // accel_offset_z
  83,     // mag_offset_x
  115,    // mag_offset_y
  -420,   // mag_offset_z
  -1,     // gyro_offset_x
  -1,     // gyro_offset_y
  0,      // gyro_offset_z
  1000,   // accel_radius
  769     // mag_radius45
};

// ---- sensor_setup.h content ----
float baselineAltitude = 0.0f; // Baseline for relative altitude
float altitudeBias = 0.0f;     // Bias used to correct altitude readings

void setupSensors();
void getCorrectedIMUData(float &yaw, float &pitch, float &roll, 
                         float &ax_ned, float &ay_ned, float &az_ned, 
                         float &mx, float &my, float &mz);
float getRelativeAltitude();
float manualCalibrateBMP388();
void getSensorData(float &ax, float &ay, float &az, 
                   float &gx, float &gy, float &gz, 
                   float &mx, float &my, float &mz);

// ---- orientation_estimation.h content ----
void resetIntegratedAngles();
void updateIntegratedAngles(float gx, float gy, float gz, float dt);
void getIntegratedAngles(float &roll, float &pitch, float &yaw);

// ---- ekf_sensor_fusion.h content ----
void ekfInit(float x, float y, float z, float vx, float vy, float vz);
void ekfPredict(float ax, float ay, float az, float dt);
void ekfUpdate(float ax_meas, float ay_meas, float az_meas, float alt_meas);
void ekfGetState(float &x, float &y, float &z, float &vx, float &vy, float &vz);
void ekfUpdateBaro(float alt_meas); // Added for baro update
extern Eigen::MatrixXf lastKalmanGain;

// ---- datalogging.h content ----
void setupFiles();
void logSensorData();
void flushAllBuffers();
void Summarylog(const String &msg);

// ==== User-configurable parameters ====
const int LED_PIN = 13;

// PID roll control
const float PID_ACTIVATE_ALT = 50.0f;   // altitude to start roll control (m)
const double PID_KP = 10.0;
const double PID_KI = 5.0;
const double PID_KD = 3.0;
const double PID_DT = 0.005;            // controller timestep (s)
const double PID_PWM_FREQ = 20.0;       // PWM carrier frequency (Hz)
const int ACTUATOR_LEFT_PIN  = 9;
const int ACTUATOR_RIGHT_PIN = 10;

// Timing and threshold constants
const unsigned long INIT_DURATION              = 2000;  // ms in INIT state
const unsigned long CALIBRATION_DURATION       = 100;   // ms after sensor setup
const unsigned long ASCENT_BUFFER_DURATION     = 5000;  // ms of ascent buffer
const int  ASCENT_BUFFER_SIZE                  = 5000;  // samples at 1 kHz
const float ASCENT_ACCEL_THRESHOLD             = 6.0f;  // m/s² acceleration
const unsigned long ASCENT_ACCEL_TIME_THRESHOLD = 600;  // ms high accel

// Apogee detection
const float AP_VY_ASCENT_THRESHOLD  = 20.0f;  // m/s minimal ascent velocity
const unsigned long AP_MIN_ASCENT_TIME = 1000; // ms of sustained ascent
const float AP_VY_FALL_THRESHOLD   = -5.0f;  // m/s falling velocity
const float AP_MIN_ALTITUDE        = 10.0f;  // m minimum altitude before apogee

// Post-apogee logging
const unsigned long POST_APOGEE_LOG_DURATION = 5000;  // ms
const unsigned long LOW_RATE_LOG_INTERVAL    = 100;   // ms interval for 10Hz
const float DESCENT_VY_FAST_THRESHOLD       = 20.0f;  // m/s fast descent

// Landing detection
const float LANDING_ALT_CHANGE_THRESHOLD    = 1.0f;   // m of altitude change
const unsigned long LANDING_TIME_THRESHOLD  = 5000;   // ms of minimal change

// === Roll control PID components ===
template<typename T>
inline T clampVal(T v, T lo, T hi) {
  if (v < lo) return lo;
  if (v > hi) return hi;
  return v;
}

inline double computeAngleError(double desiredAngle, double actualAngle) {
  return desiredAngle - actualAngle;
}

inline double computeVelocityError(double angularVelocity) {
  return -angularVelocity;
}

class PIDController {
public:
  PIDController(double Kp, double Ki, double Kd, double dt)
    : Kp(Kp), Ki(Ki), Kd(Kd), dt(dt), integral(0.0) {}

  double update(double angleError, double velError) {
    integral += angleError * dt;
    double P = Kp * angleError;
    double I = Ki * integral;
    double D = Kd * velError;
    return P + I + D;
  }

  void reset() { integral = 0.0; }

private:
  double Kp, Ki, Kd, dt;
  double integral;
};

class PWMGenerator {
public:
  PWMGenerator(double pwmFrequency, double dt)
    : freq(pwmFrequency), dt(dt), timeInCycle(0.0) {}

  int update(double controlSignal) {
    double period = 1.0 / freq;
    timeInCycle += dt;
    if (timeInCycle >= period) timeInCycle -= period;
    double phase = timeInCycle / period;
    double duty = clampVal(controlSignal, -1.0, 1.0);
    if (duty > 0) return (phase < duty) ? +1 : 0;
    else if (duty < 0) return (phase < -duty) ? -1 : 0;
    else return 0;
  }

private:
  double freq, dt, timeInCycle;
};

PIDController rollPid(PID_KP, PID_KI, PID_KD, PID_DT);
PWMGenerator rollPwm(PID_PWM_FREQ, PID_DT);

// Flight state definitions:
enum SystemState {
  INIT,          // On Start Up
  CALIBRATION,   // Calibrates Barometer and IMU
  ASCENT,        // on Launch Detect, Runs this section
  DESCENT,       // After Apogee Detection, runs this
  LANDED         // On Landing, stops recording data after 5 Seconds
};

unsigned long launchDetectTimestamp = 0;
unsigned long landingDetectTimestamp = 0;
float ascentBufferVyMax = -9999.0f;
float ascentBufferAyMax = -9999.0f;
float maxAltitudeSummary = -9999.0f;
unsigned long ascentEntryTwoSecondsBeforeLaunchIndex = 0;

// ----------------------------------------------------------
// Global File objects (three files: raw data, filtered data, system log)
// ----------------------------------------------------------
File rawDataFile;       // Will store raw IMU + barometer data
File filteredDataFile;  // Will store EKF state + orientation data
File systemLogFile;     // Will store system log messages


SystemState systemState = INIT;
unsigned long stateStartTime = 0;

// =================== Global Variables for Ascent Rolling Buffer ===================
struct LogEntry {
  String rawLine;      // Raw data CSV line
  String filteredLine; // Filtered data CSV line
};

LogEntry ascentRollingBuffer[ASCENT_BUFFER_SIZE];
int ascentBufferIndex = 0;
bool ascentBufferFull = false;

// For detecting continuous high acceleration during ascent:
bool ascentAccelActive = false;
unsigned long ascentAccelStartTime = 0;

// For apogee detection during ascent:
bool ascentDetected = false;
unsigned long ascentStartTime = 0;
float maxAltitude = 0.0;

// Apogee detection flags:
bool apogeeDetected = false;
unsigned long apogeeTimestamp = 0;

// Landing detection variables:
float prevAltitude = 0.0;
unsigned long landingTimerStart = 0;

// =================== Setup Function ===================
void setup() {
  Serial.begin(115200);
  pinMode(LED_PIN, OUTPUT);
  pinMode(ACTUATOR_LEFT_PIN, OUTPUT);
  pinMode(ACTUATOR_RIGHT_PIN, OUTPUT);
  stateStartTime = millis();
}

// =================== Loop Function ===================
void loop() {
  switch(systemState) {

    case INIT: {
      // LED blinking at 1 Hz (toggle every 500 ms)
      const unsigned long ledInterval = 500;
      static unsigned long lastLedToggle = 0;
      static bool ledState = false;
      if (millis() - lastLedToggle >= ledInterval) {
        lastLedToggle = millis();
        ledState = !ledState;
        analogWrite(LED_PIN, ledState ? 255 : 0);
      }
      
      // Wait for INIT_DURATION
      if (millis() - stateStartTime >= INIT_DURATION) {
        Summarylog("Starting sensor setup (transition INIT->CALIBRATION)...");
        systemState = CALIBRATION;
        stateStartTime = millis();
      }
      break;
    }

    case CALIBRATION: {
      // LED blinking at 4 Hz (toggle every 125 ms)
      const unsigned long ledInterval = 125;
      static unsigned long lastLedToggle = 0;
      static bool ledState = false;
      if (millis() - lastLedToggle >= ledInterval) {
        lastLedToggle = millis();
        ledState = !ledState;
        analogWrite(LED_PIN, ledState ? 255 : 0);
      }
      
      setupSensors();
      if (millis() - stateStartTime >= CALIBRATION_DURATION) {
        float alt = getRelativeAltitude();
        ekfInit(0.0f, 0.0f, alt, 0.0f, 0.0f, 0.0f);
        Summarylog(String("Calibration complete, Baseline Altitude: ") + alt);
        setupFiles();
        Summarylog("Calibration done. Transitioning to ASCENT state.");
        // Initialize variables for ascent logging and apogee detection:
        ascentBufferIndex = 0;
        ascentBufferFull = false;
        ascentAccelActive = false;
        ascentStartTime = 0;
        maxAltitude = alt;
        apogeeDetected = false;
        systemState = ASCENT;
        stateStartTime = millis();
      }
      break;
    }

  case ASCENT: {
  // LED blinking at 2 Hz (toggle every 250 ms)
  const unsigned long ledInterval = 250;
  static unsigned long lastLedToggle = 0;
  static bool ledState = false;
  if (millis() - lastLedToggle >= ledInterval) {
    lastLedToggle = millis();
    ledState = !ledState; // sets LED state to opposite of what is set - on start up sets from false to true
    analogWrite(LED_PIN, ledState ? 255 : 0);
  }
  
  // 200 Hz loop cycle for sensor processing and logging
  static unsigned long loopStartTime = micros();
  const unsigned long loopInterval = 5000; // 200 Hz
  unsigned long currentTime = micros();
  
  // New static flag: once we dump the rolling buffer, we stop using it.
  static bool ascentBufferDumped = false;


  if (currentTime - loopStartTime >= loopInterval) {
    loopStartTime = currentTime;
    float dt = 0.005f; // 5ms per loop
    
    // Read sensor data and update EKF/orientation
    float ax, ay, az, gx, gy, gz, mx, my, mz;
    getSensorData(ax, ay, az, gx, gy, gz, mx, my, mz); // reads AX,Y,Z, GX,Y,Z, and MX,Y.Z
    float relAlt = getRelativeAltitude();
    ekfPredict(ax, ay, az, dt);
    ekfUpdateBaro(relAlt); // predicts altitude based on accel values and measures with barometric values
    float x, y, z, vx, vy, vz;
    ekfGetState(x, y, z, vx, vy, vz); // writes filtered values to the variables
    updateIntegratedAngles(gx, gy, gz, dt);
    float Roll, Pitch, Yaw;
    getIntegratedAngles(Roll, Pitch, Yaw);

    // Altitude-triggered roll control
    if (y > PID_ACTIVATE_ALT) {
      double angleErr = computeAngleError(0.0, integratedRoll / RAD_TO_DEG);
      double velErr   = computeVelocityError(gy);
      double control  = rollPid.update(angleErr, velErr);
      int pwmOut      = rollPwm.update(control);
      if (pwmOut > 0) {
        digitalWrite(ACTUATOR_RIGHT_PIN, HIGH);
        digitalWrite(ACTUATOR_LEFT_PIN, LOW);
      } else if (pwmOut < 0) {
        digitalWrite(ACTUATOR_RIGHT_PIN, LOW);
        digitalWrite(ACTUATOR_LEFT_PIN, HIGH);
      } else {
        digitalWrite(ACTUATOR_RIGHT_PIN, LOW);
        digitalWrite(ACTUATOR_LEFT_PIN, LOW);
      }
    } else {
      rollPid.reset();
      digitalWrite(ACTUATOR_RIGHT_PIN, LOW);
      digitalWrite(ACTUATOR_LEFT_PIN, LOW);
    }
    
    // Update maximum altitude for apogee detection.
    if (y > maxAltitude) {
      maxAltitude = y;
    }
    
    // Mark ascent detection when vertical velocity exceeds threshold.
    if (!ascentDetected && (vy > AP_VY_ASCENT_THRESHOLD)) {
      ascentDetected = true;
      ascentStartTime = micros();
    }
    
    launchDetectTimestamp = micros();  // or millis() if you're using millis() throughout

    // Index for 2 seconds before launch, assuming 200 Hz
    int indexOffset = 2 * 200; // 2 seconds * 200 samples/sec
    int twoSecIndex = ascentBufferIndex - indexOffset;
    if (twoSecIndex < 0) twoSecIndex += ASCENT_BUFFER_SIZE;
    ascentEntryTwoSecondsBeforeLaunchIndex = twoSecIndex;

    // If the rolling buffer has not yet been dumped…
    if (!ascentBufferDumped) {
      // Create CSV strings for raw and filtered data.
      unsigned long timestamp = micros();
      unsigned long Time_S = timestamp/1000000;
      String rawLine = String(Time_S) + "," +
                       String(ax, 3) + "," + String(ay, 3) + "," + String(az, 3) + "," +
                       String(gx, 3) + "," + String(gy, 3) + "," + String(gz, 3) + "," +
                       String(mx, 3) + "," + String(my, 3) + "," + String(mz, 3) + "," +
                       String(relAlt, 3);
      String filteredLine = String(Time_S) + "," +
                            String(x, 3) + "," + String(y, 3) + "," + String(z, 3) + "," +
                            String(vx, 3) + "," + String(vy, 3) + "," + String(vz, 3) + "," +
                            String(Roll, 3) + "," + String(Pitch, 3) + "," + String(Yaw, 3);
      
      // Store log entries in the cyclic (rolling) buffer.
      ascentRollingBuffer[ascentBufferIndex].rawLine = rawLine;
      ascentRollingBuffer[ascentBufferIndex].filteredLine = filteredLine;
      ascentBufferIndex = (ascentBufferIndex + 1) % ASCENT_BUFFER_SIZE;
      if (ascentBufferIndex == 0) {
        ascentBufferFull = true;
      }
      
      // Check if Y acceleration exceeds threshold continuously.
      if (ay > ASCENT_ACCEL_THRESHOLD) {
        if (!ascentAccelActive) {
          ascentAccelActive = true;
          ascentAccelStartTime = millis();
        } else {
          if (millis() - ascentAccelStartTime >= ASCENT_ACCEL_TIME_THRESHOLD) {
            Summarylog("LAUNCH DETECTED; dumping rolling buffer to SD.");
            int count = (ascentBufferFull ? ASCENT_BUFFER_SIZE : ascentBufferIndex);
            for (int i = 0; i < count; i++) {
              rawDataFile.println(ascentRollingBuffer[i].rawLine);
              filteredDataFile.println(ascentRollingBuffer[i].filteredLine);
            }
            rawDataFile.flush();
            filteredDataFile.flush();
            // Mark the buffer as dumped so that further samples bypass the rolling buffer.
            ascentBufferDumped = true;
            // Optionally, reset the rolling buffer variables.
            ascentBufferIndex = 0;
            ascentBufferFull = false;
            ascentAccelActive = false;
          }
        }
      } else {
        ascentAccelActive = false;
      }
    } 
    // If the buffer has already been dumped, log directly to SD.
    else {
      logSensorData();
    }
    if (vy > ascentBufferVyMax) ascentBufferVyMax = vy;
    if (ay > ascentBufferAyMax) ascentBufferAyMax = ay;
    if (y > maxAltitudeSummary) maxAltitudeSummary = y;

    
    // Apogee detection: if ascent duration, velocity drop, and altitude conditions are met.
    if (!apogeeDetected && ascentDetected) {
      if ((millis() - ascentStartTime >= AP_MIN_ASCENT_TIME) &&
          (vy < AP_VY_FALL_THRESHOLD) &&
          (maxAltitude > AP_MIN_ALTITUDE) &&
          (y < maxAltitude)) {
        apogeeDetected = true;
        apogeeTimestamp = millis();
        Summarylog("APOGEE DETECTED.");
        // Disable actuators and reset controller when entering DESCENT
        rollPid.reset();
        digitalWrite(ACTUATOR_RIGHT_PIN, LOW);
        digitalWrite(ACTUATOR_LEFT_PIN, LOW);
        systemState = DESCENT;
        stateStartTime = millis();
      }
    }
  }
  break;
}


    case DESCENT: {
      // LED blinking at 2 Hz
      const unsigned long ledInterval = 250;
      static unsigned long lastLedToggle = 0;
      static bool ledState = false;
      if (millis() - lastLedToggle >= ledInterval) {
        lastLedToggle = millis();
        ledState = !ledState;
        analogWrite(LED_PIN, ledState ? 255 : 0);
      }
      
      // 1kHz sensor processing loop in descent
      static unsigned long loopStartTime = micros();
      const unsigned long loopInterval = 1000;  // 1 ms interval
      unsigned long currentTime = micros();
      if (currentTime - loopStartTime >= loopInterval) {
        loopStartTime = currentTime;
        float dt = 0.001f;
        
        // Get sensor data and update EKF as before
        float ax, ay, az, gx, gy, gz, mx, my, mz;
        getSensorData(ax, ay, az, gx, gy, gz, mx, my, mz);
        float relAlt = getRelativeAltitude();
        ekfPredict(ax, ay, az, dt);
        ekfUpdateBaro(relAlt);
        float x, y, z, vx, vy, vz;
        ekfGetState(x, y, z, vx, vy, vz);
        updateIntegratedAngles(gx, gy, gz, dt);
        float Roll, Pitch, Yaw;
        getIntegratedAngles(Roll, Pitch, Yaw);

        // No roll control during descent. Ensure actuators are off and PID reset.
        rollPid.reset();
        digitalWrite(ACTUATOR_RIGHT_PIN, LOW);
        digitalWrite(ACTUATOR_LEFT_PIN, LOW);
        
        // Decide on logging rate:
        static unsigned long lastLogTime = 0;
        // For 5 seconds after apogee, if descent is moderate, use 10Hz logging.
        if ((millis() - apogeeTimestamp < POST_APOGEE_LOG_DURATION) &&
            (fabs(vy) <= DESCENT_VY_FAST_THRESHOLD)) {
          if (millis() - lastLogTime >= LOW_RATE_LOG_INTERVAL) {
            logSensorData();
            lastLogTime = millis();
          }
        } else {
          // Otherwise, log at 1kHz.
          logSensorData();
        }
        
<<<<<<< HEAD
        // Landing detection: if altitude (y) and relative altitude (relAlt) change by less than LANDING_ALT_CHANGE_THRESHOLD for LANDING_TIME_THRESHOLD ms.
=======
        // Landing detection: if altitude (y) and relative altitude (relAlt) change by less than
        // LANDING_ALT_CHANGE_THRESHOLD for LANDING_TIME_THRESHOLD ms. Use global variables so the
        // state persists outside this loop.
>>>>>>> 4d27db4b
        if (landingTimerStart == 0) {
          landingTimerStart = millis();
          prevAltitude = y;
        }
        if ((fabs(y - prevAltitude) < LANDING_ALT_CHANGE_THRESHOLD) &&
            (fabs(relAlt - prevAltitude) < LANDING_ALT_CHANGE_THRESHOLD)) {
          if (millis() - landingTimerStart >= LANDING_TIME_THRESHOLD) {
            Summarylog("Landing detected; transitioning to LANDED state.");
            systemState = LANDED;
            stateStartTime = millis();
            landingDetectTimestamp = millis();  // store uncorrected time

          }
        } else {
          landingTimerStart = millis();
          prevAltitude = y;
        }
        
        // Serial telemetry output
        Serial.print(">");
        Serial.print("altitude:"); Serial.print(y, 3);
        Serial.print(",vy:"); Serial.print(vy, 3);
        Serial.print(",roll:"); Serial.print(Roll, 3);
        Serial.print(",pitch:"); Serial.print(Pitch, 3);
        Serial.print(",yaw:"); Serial.print(Yaw, 3);
        Serial.print(",ay:"); Serial.print(ay, 3);
        Serial.println();
      }
      break;
    }

    case LANDED: {
      // Slow LED blink at 1 Hz to indicate landed state
      const unsigned long ledInterval = 500;
      static unsigned long lastLedToggle = 0;
      static bool ledState = false;
      if (millis() - lastLedToggle >= ledInterval) {
        lastLedToggle = millis();
        ledState = !ledState;
        analogWrite(LED_PIN, ledState ? 255 : 0);
      }
      logFilteredData();
      // Stop logging; flush all buffers and optionally "close" log files
      flushAllBuffers();
      Summarylog("Flight ended. Logging stopped.");
      // === Flight Summary ===
      Summarylog("========== FLIGHT SUMMARY ==========");

      // Launch time (in micros or millis depending on system)
      Summarylog("Launch detected at: " + String(launchDetectTimestamp) + " \xC2\xB5s");

      // Entry 2s before launch
      String prelaunchLine = ascentRollingBuffer[ascentEntryTwoSecondsBeforeLaunchIndex].filteredLine;
      Summarylog("Entry 2s before launch: " + prelaunchLine);

      // Apogee time (relative to launch, in seconds to 2dp)
      float apogeeTimeSec = (float)(apogeeTimestamp - launchDetectTimestamp) / 1000.0f;
      Summarylog("Apogee detected at: " + String(apogeeTimeSec, 2) + " s after launch");

      // Landing time corrected for lockout
      unsigned long landingTimeCorrected = landingDetectTimestamp - LANDING_TIME_THRESHOLD;
      Summarylog("Landing detected at: " + String(landingTimeCorrected) + " ms");

      // Max stats
      Summarylog("Max upward velocity (vy): " + String(ascentBufferVyMax, 3) + " m/s");
      Summarylog("Max upward acceleration (ay): " + String(ascentBufferAyMax, 3) + " m/s\xC2\xB2");
      Summarylog("Max altitude: " + String(maxAltitudeSummary, 3) + " m");
      Summarylog("====================================");

      
      // Remain here indefinitely. (Consider entering a low-power sleep here.)
      while (1) {
        // Idle loop
      }
      break;
    }
  }
}


// =================== Function Implementations ===================

// ---- sensor_setup.cpp ----

Adafruit_BNO055 bno = Adafruit_BNO055(55);
Adafruit_BMP3XX bmp;

void setupSensors() {
  // BNO055 Setup
  if (!bno.begin()) {
    Serial.println("BNO055 initialization failed!");
    Summarylog("ERROR: BNO055 initialization failed!");
    while (1);
  }
  Serial.println("BNO055 initialized successfully.");
  Summarylog("BNO055 initialized successfully.");
  Summarylog("BNO External Crystal = True");
  bno.setExtCrystalUse(true);
  bno.setSensorOffsets(BNO_CALIBRATION_OFFSETS);
  Serial.println("BNO055 calibration offsets applied.");
  Summarylog("BNO055 calibration offsets applied.");

  // BMP388 Setup
  if (!bmp.begin_I2C(0x76, &Wire1)) {
    Serial.println("BMP388 initialization failed!");
    Summarylog("ERROR: BMP388 initialization failed!");
    while (1);
  }
  Serial.println("BMP388 initialized successfully.");
  Summarylog("BMP388 initialized successfully.");
  Summarylog("BMP3800 Settings: Temp and Press oversampling 16x, IIR Filter Disabled, 200Hz");
  bmp.setPressureOversampling(BMP3_OVERSAMPLING_16X);
  bmp.setTemperatureOversampling(BMP3_OVERSAMPLING_16X);
  bmp.setIIRFilterCoeff(BMP3_IIR_FILTER_DISABLE); // Disables IIR filter for faster response from sensor
  bmp.setOutputDataRate(BMP3_ODR_200_HZ);

  altitudeBias = manualCalibrateBMP388();
  Serial.print("Manual calibration complete. Altitude bias: ");
  Serial.println(altitudeBias, 3);
  Summarylog(String("Manual calibration complete. Altitude bias: ")+ altitudeBias);

  if (bmp.performReading()) {
    baselineAltitude = bmp.readAltitude(1013.25) - altitudeBias;
  } else {
    Serial.println("Failed to read initial BMP388 altitude.");
    Summarylog("ERROR: from bmp.performReading(), Failed to read Initial Altitude");
  }
}

float manualCalibrateBMP388() {
  Serial.println("Starting manual calibration for BMP388...");
  Summarylog("Starting manual calibration for BMP388...");
  
  const int numSamples = 1000;
  float totalAltitude = 0.0f;
  for (int i = 0; i < numSamples; i++) {
    if (bmp.performReading()) {
      float currentAltitude = bmp.readAltitude(1013.25);
      totalAltitude += currentAltitude;
    } else {
      Serial.println("Failed to read BMP388 altitude during calibration.");
      Summarylog("Failed to read BMP388 altitude during calibration.");
    }
    if (i % 100 == 0) {
      Serial.print("Calibration progress: ");
      Serial.print((float)i / numSamples * 100, 1);
      Serial.println("%");
      
      // Create a formatted progress string for logging
      char progressStr[50];
      sprintf(progressStr, "Calibration progress: %.1f%%", (float)i / numSamples * 100);
      Summarylog(progressStr);
    }
  }
  float bias = totalAltitude / numSamples;
  Serial.print("BMP388 Calibration Complete. Altitude Bias: ");
  Serial.println(bias, 3);
  
  // Format the final bias string for logging
  char biasStr[50];
  sprintf(biasStr, "BMP388 Calibration Complete. Altitude Bias: %.3f", bias);
  Summarylog(biasStr);
  
  return bias;
}


float getRelativeAltitude() {
  if (bmp.performReading()) {
    float currentAltitude = bmp.readAltitude(1013.25);
    float correctedAltitude = currentAltitude - altitudeBias;
    return correctedAltitude - baselineAltitude;
  } else {
    Serial.println("BMP388 failed to read altitude.");
    Summarylog("ERROR: getRelativeAltitude Failed!");
    return 0.0f;
  }
}

void getCorrectedIMUData(float &yaw, float &pitch, float &roll, 
                         float &ax_ned, float &ay_ned, float &az_ned, 
                         float &mx, float &my, float &mz) {
  sensors_event_t accelEvent, gyroEvent, magEvent;
  bno.getEvent(&accelEvent, Adafruit_BNO055::VECTOR_ACCELEROMETER);
  bno.getEvent(&gyroEvent, Adafruit_BNO055::VECTOR_GYROSCOPE);
  bno.getEvent(&magEvent, Adafruit_BNO055::VECTOR_MAGNETOMETER);
  yaw = gyroEvent.gyro.z;
  pitch = gyroEvent.gyro.y;
  roll = gyroEvent.gyro.x;
  ax_ned = accelEvent.acceleration.x;
  ay_ned = accelEvent.acceleration.y;
  az_ned = accelEvent.acceleration.z;
  mx = magEvent.magnetic.x;
  my = magEvent.magnetic.y;
  mz = magEvent.magnetic.z;
}

void getSensorData(float &ax, float &ay, float &az, 
                   float &gx, float &gy, float &gz, 
                   float &mx, float &my, float &mz) {
  sensors_event_t accelEvent, gyroEvent, magEvent;
  bno.getEvent(&accelEvent, Adafruit_BNO055::VECTOR_ACCELEROMETER);
  bno.getEvent(&gyroEvent, Adafruit_BNO055::VECTOR_GYROSCOPE);
  bno.getEvent(&magEvent, Adafruit_BNO055::VECTOR_MAGNETOMETER);
  ax = accelEvent.acceleration.x;
  ay = accelEvent.acceleration.y;
  az = accelEvent.acceleration.z;
  gx = gyroEvent.gyro.x;
  gy = gyroEvent.gyro.y;
  gz = gyroEvent.gyro.z;
  mx = magEvent.magnetic.x;
  my = magEvent.magnetic.y;
  mz = magEvent.magnetic.z;
}

// ---- orientation_estimation.cpp ----

// Static variables to hold the integrated angles (degrees)
static float integratedRoll = 0.0f;
static float integratedPitch = 0.0f;
static float integratedYaw = 0.0f;

// Low-pass filter state for gyroscope measurements
static float filteredGx = 0.0f;
static float filteredGy = 0.0f;
static float filteredGz = 0.0f;

// Reset function
void resetIntegratedAngles() {
    integratedRoll = 0.0f;
    integratedPitch = 0.0f;
    integratedYaw = 0.0f;
    
    filteredGx = 0.0f;
    filteredGy = 0.0f;
    filteredGz = 0.0f;
}

// Update integration from gyroscope readings (in rad/s) with low-pass filtering
void updateIntegratedAngles(float gx, float gy, float gz, float dt) {
    // Filter the gyroscope readings using an exponential filter.
    // Adjust filterAlpha between 0 (heavy filtering) and 1 (no filtering)
    const float filterAlpha = 0.7f;  
    filteredGx = filterAlpha * gx + (1 - filterAlpha) * filteredGx;
    filteredGy = filterAlpha * gy + (1 - filterAlpha) * filteredGy;
    filteredGz = filterAlpha * gz + (1 - filterAlpha) * filteredGz;
    
    // Integrate the filtered values. 
    // Note: RAD_TO_DEG converts radian/s to degrees/s. 

    // RK4 Integration for Roll
    float k1_roll = filteredGy *  RAD_TO_DEG * RAD_TO_DEG;
    float k2_roll = (filteredGy) *  RAD_TO_DEG * RAD_TO_DEG;  // constant rate assumption
    float k3_roll = (filteredGy) *  RAD_TO_DEG * RAD_TO_DEG;
    float k4_roll = (filteredGy) *  RAD_TO_DEG * RAD_TO_DEG;
    integratedRoll += (dt / 6.0f) * (k1_roll + 2*k2_roll + 2*k3_roll + k4_roll);

    // RK4 Integration for Pitch
    float k1_pitch = filteredGx *  RAD_TO_DEG * RAD_TO_DEG;
    float k2_pitch = (filteredGx) *  RAD_TO_DEG * RAD_TO_DEG;
    float k3_pitch = (filteredGx) *  RAD_TO_DEG * RAD_TO_DEG;
    float k4_pitch = (filteredGx) * RAD_TO_DEG * RAD_TO_DEG;
    integratedPitch += (dt / 6.0f) * (k1_pitch + 2*k2_pitch + 2*k3_pitch + k4_pitch);

    // RK4 Integration for Yaw
    float k1_yaw = filteredGz * RAD_TO_DEG * RAD_TO_DEG;
    float k2_yaw = (filteredGz) * RAD_TO_DEG * RAD_TO_DEG;
    float k3_yaw = (filteredGz) * RAD_TO_DEG * RAD_TO_DEG;
    float k4_yaw = (filteredGz) * RAD_TO_DEG * RAD_TO_DEG;
    integratedYaw += (dt / 6.0f) * (k1_yaw + 2*k2_yaw + 2*k3_yaw + k4_yaw);


    // Wrap angles to stay between 0 and 360 degrees
    while (integratedRoll < 0) integratedRoll += 360.0f;
    while (integratedRoll >= 360.0f) integratedRoll -= 360.0f;

    while (integratedPitch < 0) integratedPitch += 360.0f;
    while (integratedPitch >= 360.0f) integratedPitch -= 360.0f;

    while (integratedYaw < 0) integratedYaw += 360.0f;
    while (integratedYaw >= 360.0f) integratedYaw -= 360.0f;
}

// Function to read the integrated angles
void getIntegratedAngles(float &roll, float &pitch, float &yaw) {
    roll = integratedRoll;
    pitch = integratedPitch;
    yaw = integratedYaw;
}

// ---- ekf_sensor_fusion.cpp ----

// 6D state vector: [ x, y, z, vx, vy, vz ]
// NOTE: In this configuration, the Y-axis is the vertical (up) direction.
// Barometric altitude is thus fused with the Y component.
// Predict step runs at 1 kHz (e.g. every 1 ms), while the barometer
// provides measurements at 200 Hz. Ensure that ekfUpdateBaro is called only 
// when a new barometer reading is available.

static const int n_x = 6; // dimension of the state
static const int n_z = 1; // dimension of the measurement (baro altitude)

static Eigen::VectorXf x_mean;    // The state estimate vector: [ x, y (altitude), z, vx, vy, vz ]
static Eigen::MatrixXf P;         // The state covariance matrix
static Eigen::MatrixXf Q;         // Process (model) noise covariance
static Eigen::MatrixXf R;         // Measurement noise covariance

//  Define and initialize Kalman gain matrix
Eigen::MatrixXf lastKalmanGain = Eigen::MatrixXf::Zero(n_x, 1);

static bool initialized = false;

/**
 * Initialize the EKF with a starting state and covariance.
 *
 * @param x  Initial x-position (horizontal)
 * @param y  Initial y-position (vertical/altitude)
 * @param z  Initial z-position (horizontal)
 * @param vx Initial velocity along x
 * @param vy Initial velocity along y (vertical)
 * @param vz Initial velocity along z
 */
void ekfInit(float x, float y, float z, float vx, float vy, float vz) {
    // Allocate space for our vectors/matrices 
    x_mean = Eigen::VectorXf(n_x);
    P      = Eigen::MatrixXf(n_x, n_x);
    Q      = Eigen::MatrixXf(n_x, n_x);
    R      = Eigen::MatrixXf(n_z, n_z);

    // Set the initial state (now y is altitude)
    x_mean << x, y, z, vx, vy, vz;

    // Initialize the covariance to something moderate
    P = Eigen::MatrixXf::Identity(n_x, n_x) * 0.1f;

    // Process noise: tune as needed. Here, note that noise for the vertical axis (y)
    // is specified in Q(1,1) while the corresponding velocity noise is Q(4,4).
    Q.setZero();
    Q(0,0) = 0.02f;   // x
    Q(1,1) = 0.04f;   // y (vertical)
    Q(2,2) = 0.03f;   // z
    Q(3,3) = 0.4f;    // vx
    Q(4,4) = 0.36f;   // vy (vertical)
    Q(5,5) = 0.32f;   // vz

    // Measurement noise for baro altitude (measured along y) (1x1)
    R(0,0) = 0.3f;    // for example, 0.1 m^2 variance

    initialized = true;
}

/**
 * EKF Predict step: use the system dynamics to project state ahead in time using RK4 integration.
 *
 * In this implementation, the accelerometer readings (ax, ay, az) are
 * integrated to update velocity and position. Note: since the sensor
 * is mounted such that the Y-axis is "up," the vertical acceleration is ay.
 *
 * param ax  measured acceleration in x
 * param ay  measured acceleration in y (vertical acceleration)
 * param az  measured acceleration in z
 * param dt  time step (e.g., 0.005 s for 200 Hz predict rate)
 */
void ekfPredict(float ax, float ay, float az, float dt) {
    if (!initialized) return;

    // Extract current state components
    float x  = x_mean(0);
    float y  = x_mean(1);  // y represents altitude (vertical position)
    float z  = x_mean(2);
    float vx = x_mean(3);
    float vy = x_mean(4);
    float vz = x_mean(5);

    // RK4 Integration ---------------------------------------------

    // State derivatives (dx/dt = vx, dvx/dt = ax, etc.)
    auto f = [&](float vx_, float vy_, float vz_, float ax_, float ay_, float az_) {
        Eigen::VectorXf dx(n_x);
        dx << vx_, vy_, vz_, ax_, ay_, az_;
        return dx;
    };

    Eigen::VectorXf k1 = f(vx, vy, vz, ax, ay, az);
    Eigen::VectorXf k2 = f(
        vx + 0.5f * k1(3) * dt,
        vy + 0.5f * k1(4) * dt,
        vz + 0.5f * k1(5) * dt,
        ax, ay, az
    );
    Eigen::VectorXf k3 = f(
        vx + 0.5f * k2(3) * dt,
        vy + 0.5f * k2(4) * dt,
        vz + 0.5f * k2(5) * dt,
        ax, ay, az
    );
    Eigen::VectorXf k4 = f(
        vx + k3(3) * dt,
        vy + k3(4) * dt,
        vz + k3(5) * dt,
        ax, ay, az
    );

    // RK4 step
    Eigen::VectorXf dx_total = (dt / 6.0f) * (k1 + 2.0f * k2 + 2.0f * k3 + k4);

    // Apply RK4 result to state
    x  += dx_total(0);
    y  += dx_total(1);
    z  += dx_total(2);
    vx += dx_total(3);
    vy += dx_total(4);
    vz += dx_total(5);

    // -------------------------------------------------------------

    // Write back into a predicted state vector
    Eigen::VectorXf x_pred(n_x);
    x_pred << x, y, z, vx, vy, vz;

    // Build the linear state transition matrix F
    Eigen::MatrixXf F_mat = Eigen::MatrixXf::Identity(n_x, n_x);
    F_mat(0,3) = dt; // x depends on vx
    F_mat(1,4) = dt; // y (vertical) depends on vy
    F_mat(2,5) = dt; // z depends on vz

    // Covariance predict: P' = F * P * F^T + Q
    P = F_mat * P * F_mat.transpose() + Q;

    // Update the filter's state
    x_mean = x_pred;
}

/**
 * EKF Update step for barometric altitude.
 *
 * The barometer now measures altitude corresponding to the Y position
 * in our state vector.
 *
 * IMPORTANT:
 * Because the barometer provides measurements at 200 Hz (i.e., 5 ms interval),
 * this update function should be called only when a new baro measurement is available.
 *
 * @param alt_meas  barometer altitude measurement
 */
void ekfUpdateBaro(float alt_meas) {
    if (!initialized) return;

    // Construct the 1D measurement vector
    Eigen::VectorXf z(n_z);
    z(0) = alt_meas;

    // Predicted measurement is now the state's y component (vertical position)
    Eigen::VectorXf h(n_z);
    h(0) = x_mean(1);

    // Innovation (residual)
    Eigen::VectorXf y_resid = z - h;

    // Measurement matrix H: 1x6 that maps state to the measured altitude (y component)
    Eigen::MatrixXf H = Eigen::MatrixXf::Zero(n_z, n_x);
    H(0, 1) = 1.0f;  // Altitude measurement corresponds to state's y

    // Innovation covariance S = H * P * H^T + R
    Eigen::MatrixXf S = H * P * H.transpose() + R;

    // Kalman gain K = P * H^T * S^(-1)
    Eigen::MatrixXf K = P * H.transpose() * S.inverse();

    // State update: x_mean = x_mean + K * innovation
    x_mean += K * y_resid;

    // Covariance update: P = (I - K * H) * P
    Eigen::MatrixXf I = Eigen::MatrixXf::Identity(n_x, n_x);
    P = (I - K * H) * P;
    
    lastKalmanGain = K;

}

/**
 * Retrieve the current state estimate.
 *
 * @param x   (output) horizontal position in x
 * @param y   (output) vertical position (altitude) in y
 * @param z   (output) horizontal position in z
 * @param vx  (output) velocity in x
 * @param vy  (output) velocity in y (vertical velocity)
 * @param vz  (output) velocity in z
 */
void ekfGetState(float &x, float &y, float &z, float &vx, float &vy, float &vz) {
    x = x_mean(0);
    y = x_mean(1);
    z = x_mean(2);
    vx = x_mean(3);
    vy = x_mean(4);
    vz = x_mean(5);
}

// ---- datalogging.cpp ----


// ----------------------------------------------------------
// 1) Buffers and flush thresholds for each file
// ----------------------------------------------------------

// We'll buffer lines to reduce SD writes. Adjust thresholds as needed.
String rawDataBuffer       = "";
String filteredDataBuffer  = "";
String systemLogBuffer     = "";

int rawDataCount           = 0;
int filteredDataCount      = 0;
int systemLogCount         = 0;

const int RAW_BUFFER_THRESHOLD      = 100;
const int FILTERED_BUFFER_THRESHOLD = 100;
const int SYSTEM_LOG_BUFFER_THRESHOLD = 1;

// ----------------------------------------------------------
// 2) Helper: flush any file's buffer
// ----------------------------------------------------------
void flushBuffer(File &file, String &buffer, int &count)
{
  if (file) {
    file.print(buffer);
    file.flush();
  }
  buffer = "";
  count  = 0;
}

// ----------------------------------------------------------
// 3) System log - a separate mechanism for log() calls
// ----------------------------------------------------------
void flushSystemLog()
{
  flushBuffer(systemLogFile, systemLogBuffer, systemLogCount);
}

// This replaces Serial.println(...). Timestamps use micros().
void Summarylog(const String &msg)
{
  unsigned long timestamp = micros();
  String line = String(timestamp) + ": " + msg;
  systemLogBuffer += line + "\n";
  systemLogCount++;

  // Auto-flush if threshold reached
  if (systemLogCount >= SYSTEM_LOG_BUFFER_THRESHOLD) {
    flushSystemLog();
  }
}

// ----------------------------------------------------------
// 4) Logging helpers for raw / filtered data
// ----------------------------------------------------------
// Append data to a given buffer, flush if threshold is reached
void logData(File &file, String &buffer, int &count, 
             const String &data, int threshold)
{
  buffer += data + "\n";
  count++;
  if (count >= threshold) {
    flushBuffer(file, buffer, count);
  }
}

// ----------------------------------------------------------
// 5) setupFiles() - open/create the 3 files on SD card
// ----------------------------------------------------------
void setupFiles()
{
  
  if (!SD.begin(BUILTIN_SDCARD)) {
    Serial.println("SD initialization failed!");
    Summarylog("ERROR: SD initialization failed!");
  }
    else{
      Serial.println("SD initialized!");
      Summarylog("SD initialized!");
    }
  
  // Raw data
  rawDataFile = SD.open("RawDataFile.txt", FILE_WRITE);
  // Filtered data
  filteredDataFile = SD.open("FilteredDataFile.txt", FILE_WRITE);
  // System log
  systemLogFile = SD.open("SystemLogFile.txt", FILE_WRITE);

  if (!rawDataFile || !filteredDataFile || !systemLogFile) {
    Summarylog("ERROR: Failed to open one or more log files!");
  } 
  else 
  {
    Summarylog("Successfully opened raw, filtered, and system log files.");
  }

  // Optionally write column headers
  if (rawDataFile) {
    rawDataFile.println("time (s) ,ax,ay,az,gx,gy,gz,mx,my,mz,baroAlt,Temp, internal roll, internal pitch, internal yaw");
    rawDataFile.flush();
  }
  if (filteredDataFile) {
    filteredDataFile.println("time (s) ,x,Altitude,z,vx,vy,vz,roll,pitch,yaw");
    filteredDataFile.flush();
  }

}
// ----------------------------------------------------------
// 6) Logging raw data (IMU + barometer)
// ----------------------------------------------------------
void logRawData()
{
  // === Get raw IMU data ===
  float ax, ay, az, gx, gy, gz, mx, my, mz;
  getSensorData(ax, ay, az, gx, gy, gz, mx, my, mz);

  // === Get barometer data ===
  bmp.performReading(); // update bmp.pressure and bmp.temperature
  float baroAlt = getRelativeAltitude();
  float rawPressure = bmp.pressure;
  float rawTemperature = bmp.temperature;

  // === Get BNO055 internal orientation (Euler) ===
  imu::Vector<3> euler = bno.getVector(Adafruit_BNO055::VECTOR_EULER);
  float bnoPitch = euler.x();
  float bnoRoll = euler.y();
  float bnoYaw = euler.z();

  // === Serialize Kalman Gain matrix K ===
  extern Eigen::MatrixXf lastKalmanGain; // You must declare & update this from ekfUpdateBaro()
  auto serializeMatrixHex = [](const Eigen::MatrixXf &mat) -> String {
    String out = "";
    for (int i = 0; i < mat.rows(); ++i) {
      for (int j = 0; j < mat.cols(); ++j) {
        float val = mat(i, j);
        byte *bytes = (byte *)&val;
        for (int b = 0; b < 4; ++b) {
          if (bytes[b] < 16) out += "0";
          out += String(bytes[b], HEX);
        }
      }
    }
    return out;
  };

  String kalmanHex = serializeMatrixHex(lastKalmanGain);

  // === Build CSV line ===
  unsigned long timestamp = micros();
  unsigned long Time_s = timestamp/1000000 ;
  String line = String(Time_s) + "," +
                String(ax, 3) + "," + String(ay, 3) + "," + String(az, 3) + "," +
                String(gx, 3) + "," + String(gy, 3) + "," + String(gz, 3) + "," +
                String(mx, 3) + "," + String(my, 3) + "," + String(mz, 3) + "," +
                String(baroAlt, 3) + "," +
                String(rawPressure, 2) + "," + String(rawTemperature, 2) + "," +
                String(bnoRoll, 2) + "," + String(bnoPitch, 2) + "," + String(bnoYaw, 2) + "," +
                kalmanHex;

  // === Write to raw data file (with buffering) ===
  logData(rawDataFile, rawDataBuffer, rawDataCount, line, RAW_BUFFER_THRESHOLD);
}


// ----------------------------------------------------------
// 7) Logging filtered data (EKF + orientation)
// ----------------------------------------------------------
void logFilteredData()
{
  // Get EKF state
  float x, y, z, vx, vy, vz;
  ekfGetState(x, y, z, vx, vy, vz);

  // Get orientation angles (roll, pitch, yaw)
  float roll, pitch, yaw;
  getIntegratedAngles(roll, pitch, yaw);

  // Build CSV line
  unsigned long timestamp = micros();
  unsigned long time_s = timestamp/1000000 ;
  String line = String(time_s) + "," +
                String(x, 3) + "," + String(y, 3) + "," + String(z, 3) + "," +
                String(vx, 3) + "," + String(vy, 3) + "," + String(vz, 3) + "," +
                String(roll, 3) + "," + String(pitch, 3) + "," + String(yaw, 3);

  // Write to filtered data file (with buffering)
  logData(filteredDataFile, filteredDataBuffer, filteredDataCount, 
          line, FILTERED_BUFFER_THRESHOLD);
}

// ----------------------------------------------------------
// 8) Combined function to log everything once per loop
// ----------------------------------------------------------
void logSensorData()
{
  // Raw data
  logRawData();
  // Filtered data
  logFilteredData();
}

// ----------------------------------------------------------
// 9) Flush everything
// ----------------------------------------------------------
void flushAllBuffers()
{
  flushBuffer(rawDataFile,       rawDataBuffer,       rawDataCount);
  flushBuffer(filteredDataFile,  filteredDataBuffer,  filteredDataCount);
  flushSystemLog();  // flush the system log buffer
}
<|MERGE_RESOLUTION|>--- conflicted
+++ resolved
@@ -480,13 +480,12 @@
           logSensorData();
         }
         
-<<<<<<< HEAD
         // Landing detection: if altitude (y) and relative altitude (relAlt) change by less than LANDING_ALT_CHANGE_THRESHOLD for LANDING_TIME_THRESHOLD ms.
-=======
+
         // Landing detection: if altitude (y) and relative altitude (relAlt) change by less than
         // LANDING_ALT_CHANGE_THRESHOLD for LANDING_TIME_THRESHOLD ms. Use global variables so the
         // state persists outside this loop.
->>>>>>> 4d27db4b
+
         if (landingTimerStart == 0) {
           landingTimerStart = millis();
           prevAltitude = y;
